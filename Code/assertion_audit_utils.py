--- conflicted
+++ resolved
@@ -1061,13 +1061,9 @@
         mean is <=t at significance level alpha, for the specified risk function, on the
         assumption that the rate of one-vote overstatements is error_rate.  This function is
         for a single contest.
-<<<<<<< HEAD
-
-=======
         
         This function is [currently] only for comparison audits, not ballot-polling audits.
         
->>>>>>> b0b0b38f
         Implements two strategies:
 
             1. If reps is not None, the function uses simulations to estimate the <quantile> quantile
@@ -1108,15 +1104,9 @@
         Returns:
         --------
         sample_size : int
-<<<<<<< HEAD
-            sample size estimated to be sufficient to confirm the outcome if one-vote overstatements
-            are not more frequent in fact than the assumed rate
-
-=======
             sample size estimated to be sufficient to confirm the outcome if one-vote overstatements 
             are not more frequent than the assumed rate
             
->>>>>>> b0b0b38f
         """
 
         assert alpha > 0 and alpha < 1/2
@@ -1871,9 +1861,6 @@
     # This tests whether, in a simple example in which null hypothesis is true,
     # the distribution of p-values is dominated by the uniform distribution,
     # that is, Prob(p \le x) \le x, x \in [0, 1].
-<<<<<<< HEAD
-
-=======
     # VT: I have just added some basic sanity checks to ensure that p is small
     # when the claimed mean is much higher than the data suggests.
     # TODO add some tests that use the specific values we expect.
@@ -1907,7 +1894,6 @@
     np.testing.assert_array_less(sam_size_0, sam_size+1) # crude test, but ballpark
     np.testing.assert_array_less(sam_size, sam_size_1+1) # crude test, but ballpark
     
->>>>>>> b0b0b38f
 def test_kaplan_martingale():
     eps = 0.0001  # Generic small value for use when not sure exactly how small it should be.
 
@@ -2047,10 +2033,6 @@
     test_kaplan_markov()
     test_kaplan_wald()
     test_kaplan_kolmogorov()
-<<<<<<< HEAD
     test_kaplan_martingale()
     test_initial_sample_size()
-=======
-    test_initial_sample_size()
-    test_initial_sample_size_KW()
->>>>>>> b0b0b38f
+    test_initial_sample_size_KW()