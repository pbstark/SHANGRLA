--- conflicted
+++ resolved
@@ -1166,7 +1166,7 @@
         Estimate sample size needed to reject the null hypothesis that the assorter mean is <=1/2,
         for the specified risk function, given:
             - for comparison audits, the assorter margin and assumptions about the rate of overstatement errors
-            - for polling audits, either a set of assorter values, or the assumption that the reported tallies 
+            - for polling audits, either a set of assorter values, or the assumption that the reported tallies
               are correct
 
         If `data is not None`, uses data to make the estimate. There are three strategies:
@@ -1176,7 +1176,7 @@
             3. if `reps is not None and prefix`, start with `data`, then draw N-len(data) times from data with
                replacement to make `reps` lists of length N
 
-        If `data is None`, constructs values from scratch. 
+        If `data is None`, constructs values from scratch.
             - For polling audits, values are inferred from the reported tallies. Since contest.tally only reports
               actual candidate totals, not IRV/RAIRE pseudo-candidates, this is not implemented for IRV.
             - For comparison audits, there are two strategies to construct the values:
@@ -1254,7 +1254,7 @@
                         n_big = self.contest.tally[self.winner]
                         n_half = self.test.N - n_0 - n_big
                         x = interleave_values(n_0, n_half, n_big, big=big)
-                    else: 
+                    else:
                         raise ValueError(f'contest {self.contest} tally required but not defined')
             elif self.contest.audit_type == Audit.AUDIT_TYPE.BALLOT_COMPARISON: # comparison audit
                 rate_1_i = np.arange(0, self.test.N, step=int(1/rate_1), dtype=int) if rate_1 else []
@@ -1282,7 +1282,7 @@
         i_big = 0
         r_small = 1 if n_small else 0
         r_med = 1 if n_med else 0
-        r_big = 1 
+        r_big = 1
         if r_small:   # start with small
             x[0] = small
             i_small = 1
@@ -1314,16 +1314,11 @@
                 i_big += 1
                 r_big = (n_big-i_big)/n_big
         return x
-                            
+
     @classmethod
     def make_plurality_assertions(
-<<<<<<< HEAD
                                   cls, contest: object=None, winner: list=None, loser: list=None,
-                                  test: callable=None, estim: callable=None):
-=======
-                                  cls, contest: object=None, winner: list=None, loser: list=None, 
                                   test: callable=None, estim: callable=None, bet: callable=None):
->>>>>>> 1108fe2b
         '''
         Construct assertions that imply the winner(s) got more votes than the loser(s).
 
@@ -1412,7 +1407,7 @@
         wl_pair = winner + ' v ' + Contest.CANDIDATES.ALL_OTHERS
         cands = loser.copy()
         cands.append(winner)
-        _test = NonnegMean(test=test, estim=estim, bet=bet, u=1/(2*contest.share_to_win), 
+        _test = NonnegMean(test=test, estim=estim, bet=bet, u=1/(2*contest.share_to_win),
                            N=contest.cards, t=1/2, random_order=True)
         assertions[wl_pair] = Assertion(contest, winner=winner, loser=Contest.CANDIDATES.ALL_OTHERS,
                                  assorter=Assorter(contest=contest,
@@ -1629,8 +1624,8 @@
                 if con.audit_type == Audit.AUDIT_TYPE.BALLOT_COMPARISON:
                     d = [asn.overstatement_assorter(mvr_sample[i], cvr_sample[i],
                                 use_style=use_style) for i in range(len(mvr_sample))
-                                if ((not use_style) or 
-                                    (cvr_sample[i].has_contest(c) 
+                                if ((not use_style) or
+                                    (cvr_sample[i].has_contest(c)
                                            and cvr_sample[i].sample_num <= con.sample_threshold))]
                     u = 2/(2-margin/upper_bound)
                 elif con.audit_type == Audit.AUDIT_TYPE.POLLING:  # Assume style information is irrelevant
@@ -1862,7 +1857,7 @@
                   'assertions',
                   'tally',
                   'sample_size',
-                  'sample_threshold'   
+                  'sample_threshold'
                  )
 
 
@@ -2031,11 +2026,7 @@
                 'audit_type': Audit.AUDIT_TYPE.BALLOT_COMPARISON,
                 'test': NonnegMean.alpha_mart,
                 'estim': NonnegMean.optimal_comparison,
-<<<<<<< HEAD
-                'use_style':use_style
-=======
                 'bet': NonnegMean.fixed_bet
->>>>>>> 1108fe2b
             }
         contests = Contest.from_dict_of_dicts(contest_dict)
         return contests
